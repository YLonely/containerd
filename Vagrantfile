--- conflicted
+++ resolved
@@ -77,11 +77,7 @@
   config.vm.provision "install-golang", type: "shell", run: "once" do |sh|
     sh.upload_path = "/tmp/vagrant-install-golang"
     sh.env = {
-<<<<<<< HEAD
-        'GO_VERSION': ENV['GO_VERSION'] || "1.15.2",
-=======
         'GO_VERSION': ENV['GO_VERSION'] || "1.15.5",
->>>>>>> b321d358
     }
     sh.inline = <<~SHELL
         #!/usr/bin/env bash
