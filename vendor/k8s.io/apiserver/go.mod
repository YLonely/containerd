--- conflicted
+++ resolved
@@ -41,17 +41,10 @@
 	gopkg.in/natefinch/lumberjack.v2 v2.0.0
 	gopkg.in/square/go-jose.v2 v2.2.2
 	gopkg.in/yaml.v2 v2.2.8
-<<<<<<< HEAD
-	k8s.io/api v0.19.2
-	k8s.io/apimachinery v0.19.2
-	k8s.io/client-go v0.19.2
-	k8s.io/component-base v0.19.2
-=======
 	k8s.io/api v0.19.4
 	k8s.io/apimachinery v0.19.4
 	k8s.io/client-go v0.19.4
 	k8s.io/component-base v0.19.4
->>>>>>> b321d358
 	k8s.io/klog/v2 v2.2.0
 	k8s.io/kube-openapi v0.0.0-20200805222855-6aeccd4b50c6
 	k8s.io/utils v0.0.0-20200729134348-d5654de09c73
@@ -61,15 +54,8 @@
 )
 
 replace (
-<<<<<<< HEAD
-	k8s.io/api => k8s.io/api v0.19.2
-	k8s.io/apimachinery => k8s.io/apimachinery v0.19.2
-	k8s.io/client-go => k8s.io/client-go v0.19.2
-	k8s.io/component-base => k8s.io/component-base v0.19.2
-=======
 	k8s.io/api => k8s.io/api v0.19.4
 	k8s.io/apimachinery => k8s.io/apimachinery v0.19.4
 	k8s.io/client-go => k8s.io/client-go v0.19.4
 	k8s.io/component-base => k8s.io/component-base v0.19.4
->>>>>>> b321d358
 )