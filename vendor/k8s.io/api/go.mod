--- conflicted
+++ resolved
@@ -7,14 +7,7 @@
 require (
 	github.com/gogo/protobuf v1.3.1
 	github.com/stretchr/testify v1.4.0
-<<<<<<< HEAD
-	k8s.io/apimachinery v0.19.2
-)
-
-replace k8s.io/apimachinery => k8s.io/apimachinery v0.19.2
-=======
 	k8s.io/apimachinery v0.19.4
 )
 
-replace k8s.io/apimachinery => k8s.io/apimachinery v0.19.4
->>>>>>> b321d358
+replace k8s.io/apimachinery => k8s.io/apimachinery v0.19.4