#   Copyright The containerd Authors.

#   Licensed under the Apache License, Version 2.0 (the "License");
#   you may not use this file except in compliance with the License.
#   You may obtain a copy of the License at

#       http://www.apache.org/licenses/LICENSE-2.0

#   Unless required by applicable law or agreed to in writing, software
#   distributed under the License is distributed on an "AS IS" BASIS,
#   WITHOUT WARRANTIES OR CONDITIONS OF ANY KIND, either express or implied.
#   See the License for the specific language governing permissions and
#   limitations under the License.


# Root directory of the project (absolute path).
ROOTDIR=$(dir $(abspath $(lastword $(MAKEFILE_LIST))))

# Base path used to install.
DESTDIR ?= /usr/local

# Used to populate variables in version package.
VERSION=$(shell git describe --match 'v[0-9]*' --dirty='.m' --always)
REVISION=$(shell git rev-parse HEAD)$(shell if ! git diff --no-ext-diff --quiet --exit-code; then echo .m; fi)
PACKAGE=github.com/containerd/containerd
SHIM_CGO_ENABLED ?= 0

ifneq "$(strip $(shell command -v go 2>/dev/null))" ""
	GOOS ?= $(shell go env GOOS)
	GOARCH ?= $(shell go env GOARCH)
else
	ifeq ($(GOOS),)
		# approximate GOOS for the platform if we don't have Go and GOOS isn't
		# set. We leave GOARCH unset, so that may need to be fixed.
		ifeq ($(OS),Windows_NT)
			GOOS = windows
		else
			UNAME_S := $(shell uname -s)
			ifeq ($(UNAME_S),Linux)
				GOOS = linux
			endif
			ifeq ($(UNAME_S),Darwin)
				GOOS = darwin
			endif
			ifeq ($(UNAME_S),FreeBSD)
				GOOS = freebsd
			endif
		endif
	else
		GOOS ?= $$GOOS
		GOARCH ?= $$GOARCH
	endif
endif

ifndef GODEBUG
	EXTRA_LDFLAGS += -s -w
	DEBUG_GO_GCFLAGS :=
	DEBUG_TAGS :=
else
	DEBUG_GO_GCFLAGS := -gcflags=all="-N -l"
	DEBUG_TAGS := static_build
endif

WHALE = "🇩"
ONI = "👹"

RELEASE=containerd-$(VERSION:v%=%).${GOOS}-${GOARCH}
CRIRELEASE=cri-containerd-$(VERSION:v%=%)-${GOOS}-${GOARCH}
CRICNIRELEASE=cri-containerd-cni-$(VERSION:v%=%)-${GOOS}-${GOARCH}

PKG=github.com/containerd/containerd

# Project binaries.
COMMANDS=ctr containerd containerd-stress
MANPAGES=ctr.8 containerd.8 containerd-config.8 containerd-config.toml.5

ifdef BUILDTAGS
    GO_BUILDTAGS = ${BUILDTAGS}
endif
# Build tags apparmor and selinux are needed by CRI plugin.
GO_BUILDTAGS ?= apparmor selinux
GO_BUILDTAGS += ${DEBUG_TAGS}
GO_TAGS=$(if $(GO_BUILDTAGS),-tags "$(GO_BUILDTAGS)",)
GO_LDFLAGS=-ldflags '-X $(PKG)/version.Version=$(VERSION) -X $(PKG)/version.Revision=$(REVISION) -X $(PKG)/version.Package=$(PACKAGE) $(EXTRA_LDFLAGS)'
SHIM_GO_LDFLAGS=-ldflags '-X $(PKG)/version.Version=$(VERSION) -X $(PKG)/version.Revision=$(REVISION) -X $(PKG)/version.Package=$(PACKAGE) -extldflags "-static" $(EXTRA_LDFLAGS)'

# Project packages.
<<<<<<< HEAD
PACKAGES=$(shell go list ${GO_TAGS} ./... | grep -v /vendor/ | grep -v /integration)
=======
PACKAGES=$(shell go list ${GO_TAGS} ./... | grep -v /vendor/)
>>>>>>> b321d358
INTEGRATION_PACKAGE=${PKG}
TEST_REQUIRES_ROOT_PACKAGES=$(filter \
    ${PACKAGES}, \
    $(shell \
	for f in $$(git grep -l testutil.RequiresRoot | grep -v Makefile); do \
		d="$$(dirname $$f)"; \
		[ "$$d" = "." ] && echo "${PKG}" && continue; \
		echo "${PKG}/$$d"; \
	done | sort -u) \
    )

ifdef SKIPTESTS
    PACKAGES:=$(filter-out ${SKIPTESTS},${PACKAGES})
    TEST_REQUIRES_ROOT_PACKAGES:=$(filter-out ${SKIPTESTS},${TEST_REQUIRES_ROOT_PACKAGES})
endif

#Replaces ":" (*nix), ";" (windows) with newline for easy parsing
GOPATHS=$(shell echo ${GOPATH} | tr ":" "\n" | tr ";" "\n")

TESTFLAGS_RACE=
GO_BUILD_FLAGS=
# See Golang issue re: '-trimpath': https://github.com/golang/go/issues/13809
GO_GCFLAGS=$(shell				\
	set -- ${GOPATHS};			\
	echo "-gcflags=-trimpath=$${1}/src";	\
	)

BINARIES=$(addprefix bin/,$(COMMANDS))

#include platform specific makefile
-include Makefile.$(GOOS)

# Flags passed to `go test`
TESTFLAGS ?= $(TESTFLAGS_RACE) $(EXTRA_TESTFLAGS)
TESTFLAGS_PARALLEL ?= 8

OUTPUTDIR = $(join $(ROOTDIR), _output)
CRIDIR=$(OUTPUTDIR)/cri

.PHONY: clean all AUTHORS build binaries test integration generate protos checkprotos coverage ci check help install uninstall vendor release mandir install-man genman install-cri-deps cri-release cri-cni-release cri-integration bin/cri-integration.test
.DEFAULT: default

all: binaries

check: proto-fmt ## run all linters
	@echo "$(WHALE) $@"
	GOGC=75 golangci-lint run

ci: check binaries checkprotos coverage coverage-integration ## to be used by the CI

AUTHORS: .mailmap .git/HEAD
	git log --format='%aN <%aE>' | sort -fu > $@

generate: protos
	@echo "$(WHALE) $@"
	@PATH="${ROOTDIR}/bin:${PATH}" go generate -x ${PACKAGES}

protos: bin/protoc-gen-gogoctrd ## generate protobuf
	@echo "$(WHALE) $@"
	@PATH="${ROOTDIR}/bin:${PATH}" protobuild --quiet ${PACKAGES}

check-protos: protos ## check if protobufs needs to be generated again
	@echo "$(WHALE) $@"
	@test -z "$$(git status --short | grep ".pb.go" | tee /dev/stderr)" || \
		((git diff | cat) && \
		(echo "$(ONI) please run 'make protos' when making changes to proto files" && false))

check-api-descriptors: protos ## check that protobuf changes aren't present.
	@echo "$(WHALE) $@"
	@test -z "$$(git status --short | grep ".pb.txt" | tee /dev/stderr)" || \
		((git diff $$(find . -name '*.pb.txt') | cat) && \
		(echo "$(ONI) please run 'make protos' when making changes to proto files and check-in the generated descriptor file changes" && false))

proto-fmt: ## check format of proto files
	@echo "$(WHALE) $@"
	@test -z "$$(find . -path ./vendor -prune -o -path ./protobuf/google/rpc -prune -o -name '*.proto' -type f -exec grep -Hn -e "^ " {} \; | tee /dev/stderr)" || \
		(echo "$(ONI) please indent proto files with tabs only" && false)
	@test -z "$$(find . -path ./vendor -prune -o -name '*.proto' -type f -exec grep -Hn "Meta meta = " {} \; | grep -v '(gogoproto.nullable) = false' | tee /dev/stderr)" || \
		(echo "$(ONI) meta fields in proto files must have option (gogoproto.nullable) = false" && false)

build: ## build the go packages
	@echo "$(WHALE) $@"
	@go build ${DEBUG_GO_GCFLAGS} ${GO_GCFLAGS} ${GO_BUILD_FLAGS} ${EXTRA_FLAGS} ${GO_LDFLAGS} ${PACKAGES}

test: ## run tests, except integration tests and tests that require root
	@echo "$(WHALE) $@"
	@go test ${TESTFLAGS} $(filter-out ${INTEGRATION_PACKAGE},${PACKAGES})

root-test: ## run tests, except integration tests
	@echo "$(WHALE) $@"
	@go test ${TESTFLAGS} $(filter-out ${INTEGRATION_PACKAGE},${TEST_REQUIRES_ROOT_PACKAGES}) -test.root

integration: ## run integration tests
	@echo "$(WHALE) $@"
	@go test ${TESTFLAGS} -test.root -parallel ${TESTFLAGS_PARALLEL}

# TODO integrate cri integration bucket with coverage
bin/cri-integration.test:
	@echo "$(WHALE) $@"
	@go test -c ./integration -o bin/cri-integration.test

cri-integration: binaries bin/cri-integration.test ## run cri integration tests
	@echo "$(WHALE) $@"
	@./hack/test-cri-integration.sh
	@rm -rf bin/cri-integration.test

benchmark: ## run benchmarks tests
	@echo "$(WHALE) $@"
	@go test ${TESTFLAGS} -bench . -run Benchmark -test.root

FORCE:

define BUILD_BINARY =
@echo "$(WHALE) $@"
@go build ${DEBUG_GO_GCFLAGS} ${GO_GCFLAGS} ${GO_BUILD_FLAGS} -o $@ ${GO_LDFLAGS} ${GO_TAGS}  ./$<
endef

# Build a binary from a cmd.
bin/%: cmd/% FORCE
	$(BUILD_BINARY)

bin/containerd-shim: cmd/containerd-shim FORCE # set !cgo and omit pie for a static shim build: https://github.com/golang/go/issues/17789#issuecomment-258542220
	@echo "$(WHALE) bin/containerd-shim"
	@CGO_ENABLED=${SHIM_CGO_ENABLED} go build ${GO_BUILD_FLAGS} -o bin/containerd-shim ${SHIM_GO_LDFLAGS} ${GO_TAGS} ./cmd/containerd-shim

bin/containerd-shim-runc-v1: cmd/containerd-shim-runc-v1 FORCE # set !cgo and omit pie for a static shim build: https://github.com/golang/go/issues/17789#issuecomment-258542220
	@echo "$(WHALE) bin/containerd-shim-runc-v1"
	@CGO_ENABLED=${SHIM_CGO_ENABLED} go build ${GO_BUILD_FLAGS} -o bin/containerd-shim-runc-v1 ${SHIM_GO_LDFLAGS} ${GO_TAGS} ./cmd/containerd-shim-runc-v1

bin/containerd-shim-runc-v2: cmd/containerd-shim-runc-v2 FORCE # set !cgo and omit pie for a static shim build: https://github.com/golang/go/issues/17789#issuecomment-258542220
	@echo "$(WHALE) bin/containerd-shim-runc-v2"
	@CGO_ENABLED=${SHIM_CGO_ENABLED} go build ${GO_BUILD_FLAGS} -o bin/containerd-shim-runc-v2 ${SHIM_GO_LDFLAGS} ${GO_TAGS} ./cmd/containerd-shim-runc-v2

binaries: $(BINARIES) ## build binaries
	@echo "$(WHALE) $@"

man: mandir $(addprefix man/,$(MANPAGES))
	@echo "$(WHALE) $@"

mandir:
	@mkdir -p man

# Kept for backwards compatability
genman: man/containerd.8 man/ctr.8

man/containerd.8: FORCE
	@echo "$(WHALE) $@"
	go run cmd/gen-manpages/main.go $(@F) $(@D)

man/ctr.8: FORCE
	@echo "$(WHALE) $@"
	go run cmd/gen-manpages/main.go $(@F) $(@D)

man/%: docs/man/%.md FORCE
	@echo "$(WHALE) $@"
	go-md2man -in "$<" -out "$@"

define installmanpage
mkdir -p $(DESTDIR)/man/man$(2);
gzip -c $(1) >$(DESTDIR)/man/man$(2)/$(3).gz;
endef

install-man:
	@echo "$(WHALE) $@"
	$(foreach manpage,$(addprefix man/,$(MANPAGES)), $(call installmanpage,$(manpage),$(subst .,,$(suffix $(manpage))),$(notdir $(manpage))))

releases/$(RELEASE).tar.gz: $(BINARIES)
	@echo "$(WHALE) $@"
	@rm -rf releases/$(RELEASE) releases/$(RELEASE).tar.gz
	@install -d releases/$(RELEASE)/bin
	@install $(BINARIES) releases/$(RELEASE)/bin
	@tar -czf releases/$(RELEASE).tar.gz -C releases/$(RELEASE) bin
	@rm -rf releases/$(RELEASE)

release: releases/$(RELEASE).tar.gz
	@echo "$(WHALE) $@"
	@cd releases && sha256sum $(RELEASE).tar.gz >$(RELEASE).tar.gz.sha256sum

ifeq ($(GOOS),windows)
install-cri-deps: $(BINARIES)
	mkdir -p $(CRIDIR)
	DESTDIR=$(CRIDIR) script/setup/install-cni-windows
	cp bin/* $(CRIDIR)
else
install-cri-deps: $(BINARIES)
	@rm -rf ${CRIDIR}
	@install -d ${CRIDIR}/usr/local/bin
	@install -D -m 755 bin/* ${CRIDIR}/usr/local/bin
	@install -d ${CRIDIR}/opt/containerd/cluster
	@cp -r contrib/gce ${CRIDIR}/opt/containerd/cluster/
	@install -d ${CRIDIR}/etc/systemd/system
	@install -m 644 containerd.service ${CRIDIR}/etc/systemd/system
	echo "CONTAINERD_VERSION: '$(VERSION:v%=%)'" | tee ${CRIDIR}/opt/containerd/cluster/version

	DESTDIR=$(CRIDIR) USESUDO=false script/setup/install-runc
	DESTDIR=$(CRIDIR) script/setup/install-cni
	DESTDIR=$(CRIDIR) script/setup/install-critools

	@install -d $(CRIDIR)/bin
	@install $(BINARIES) $(CRIDIR)/bin
endif

ifeq ($(GOOS),windows)
releases/$(CRIRELEASE).tar.gz: install-cri-deps
	@echo "$(WHALE) $@"
	@cd $(CRIDIR) && tar -czf ../../releases/$(CRIRELEASE).tar.gz *

releases/$(CRICNIRELEASE).tar.gz: install-cri-deps
	@echo "$(WHALE) $@"
	@cd $(CRIDIR) && tar -czf ../../releases/$(CRICNIRELEASE).tar.gz *
else
releases/$(CRIRELEASE).tar.gz: install-cri-deps
	@echo "$(WHALE) $@"
	@tar -czf releases/$(CRIRELEASE).tar.gz -C $(CRIDIR) etc/crictl.yaml etc/systemd usr opt/containerd

releases/$(CRICNIRELEASE).tar.gz: install-cri-deps
	@echo "$(WHALE) $@"
	@tar -czf releases/$(CRICNIRELEASE).tar.gz -C $(CRIDIR) etc usr opt
endif

cri-release: releases/$(CRIRELEASE).tar.gz
	@echo "$(WHALE) $@"
	@cd releases && sha256sum $(CRIRELEASE).tar.gz >$(CRIRELEASE).tar.gz.sha256sum && ln -sf $(CRIRELEASE).tar.gz cri-containerd.tar.gz

cri-cni-release: releases/$(CRICNIRELEASE).tar.gz
	@echo "$(WHALE) $@"
	@cd releases && sha256sum $(CRICNIRELEASE).tar.gz >$(CRICNIRELEASE).tar.gz.sha256sum && ln -sf $(CRICNIRELEASE).tar.gz cri-cni-containerd.tar.gz

clean: ## clean up binaries
	@echo "$(WHALE) $@"
	@rm -f $(BINARIES)
	@rm -f releases/*.tar.gz*
	@rm -rf $(OUTPUTDIR)
	@rm -rf bin/cri-integration.test

clean-test: ## clean up debris from previously failed tests
	@echo "$(WHALE) $@"
	$(eval containers=$(shell find /run/containerd/runc -mindepth 2 -maxdepth 3  -type d -exec basename {} \;))
	$(shell pidof containerd containerd-shim runc | xargs -r -n 1 kill -9)
	@( for container in $(containers); do \
	    grep $$container /proc/self/mountinfo | while read -r mountpoint; do \
		umount $$(echo $$mountpoint | awk '{print $$5}'); \
	    done; \
	    find /sys/fs/cgroup -name $$container -print0 | xargs -r -0 rmdir; \
	done )
	@rm -rf /run/containerd/runc/*
	@rm -rf /run/containerd/fifo/*
	@rm -rf /run/containerd-test/*
	@rm -rf bin/cri-integration.test

install: ## install binaries
	@echo "$(WHALE) $@ $(BINARIES)"
	@mkdir -p $(DESTDIR)/bin
	@install $(BINARIES) $(DESTDIR)/bin

uninstall:
	@echo "$(WHALE) $@"
	@rm -f $(addprefix $(DESTDIR)/bin/,$(notdir $(BINARIES)))


coverage: ## generate coverprofiles from the unit tests, except tests that require root
	@echo "$(WHALE) $@"
	@rm -f coverage.txt
	@go test -i ${TESTFLAGS} $(filter-out ${INTEGRATION_PACKAGE},${PACKAGES}) 2> /dev/null
	@( for pkg in $(filter-out ${INTEGRATION_PACKAGE},${PACKAGES}); do \
		go test ${TESTFLAGS} \
			-cover \
			-coverprofile=profile.out \
			-covermode=atomic $$pkg || exit; \
		if [ -f profile.out ]; then \
			cat profile.out >> coverage.txt; \
			rm profile.out; \
		fi; \
	done )

root-coverage: ## generate coverage profiles for unit tests that require root
	@echo "$(WHALE) $@"
	@go test -i ${TESTFLAGS} $(filter-out ${INTEGRATION_PACKAGE},${TEST_REQUIRES_ROOT_PACKAGES}) 2> /dev/null
	@( for pkg in $(filter-out ${INTEGRATION_PACKAGE},${TEST_REQUIRES_ROOT_PACKAGES}); do \
		go test ${TESTFLAGS} \
			-cover \
			-coverprofile=profile.out \
			-covermode=atomic $$pkg -test.root || exit; \
		if [ -f profile.out ]; then \
			cat profile.out >> coverage.txt; \
			rm profile.out; \
		fi; \
	done )

vendor:
	@echo "$(WHALE) $@"
	@vndr

help: ## this help
	@awk 'BEGIN {FS = ":.*?## "} /^[a-zA-Z_-]+:.*?## / {printf "\033[36m%-30s\033[0m %s\n", $$1, $$2}' $(MAKEFILE_LIST) | sort<|MERGE_RESOLUTION|>--- conflicted
+++ resolved
@@ -85,11 +85,7 @@
 SHIM_GO_LDFLAGS=-ldflags '-X $(PKG)/version.Version=$(VERSION) -X $(PKG)/version.Revision=$(REVISION) -X $(PKG)/version.Package=$(PACKAGE) -extldflags "-static" $(EXTRA_LDFLAGS)'
 
 # Project packages.
-<<<<<<< HEAD
-PACKAGES=$(shell go list ${GO_TAGS} ./... | grep -v /vendor/ | grep -v /integration)
-=======
 PACKAGES=$(shell go list ${GO_TAGS} ./... | grep -v /vendor/)
->>>>>>> b321d358
 INTEGRATION_PACKAGE=${PKG}
 TEST_REQUIRES_ROOT_PACKAGES=$(filter \
     ${PACKAGES}, \
