--- conflicted
+++ resolved
@@ -62,11 +62,7 @@
       - name: Install Go
         uses: actions/setup-go@v1
         with:
-<<<<<<< HEAD
-          go-version: '1.15.2'
-=======
           go-version: '1.15.5'
->>>>>>> b321d358
 
       - name: Set env
         shell: bash
