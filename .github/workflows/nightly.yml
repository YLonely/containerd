--- conflicted
+++ resolved
@@ -18,11 +18,7 @@
     steps:
       - uses: actions/setup-go@v1
         with:
-<<<<<<< HEAD
-          go-version: '1.15.2'
-=======
           go-version: '1.15.5'
->>>>>>> b321d358
 
       - uses: actions/checkout@v2
         with:
@@ -31,13 +27,8 @@
       - name: Set env
         shell: bash
         run: |
-<<<<<<< HEAD
-          echo "::set-env name=GOPATH::${{ github.workspace }}"
-          echo "::add-path::${{ github.workspace }}/bin"
-=======
           echo "GOPATH=${{ github.workspace }}" >> $GITHUB_ENV
           echo "${{ github.workspace }}/bin" >> $GITHUB_PATH
->>>>>>> b321d358
 
       #
       # Build
@@ -140,11 +131,7 @@
     steps:
       - uses: actions/setup-go@v1
         with:
-<<<<<<< HEAD
-          go-version: '1.15.2'
-=======
           go-version: '1.15.5'
->>>>>>> b321d358
 
       - uses: actions/checkout@v2
         with:
@@ -153,13 +140,8 @@
       - name: Set env
         shell: bash
         run: |
-<<<<<<< HEAD
-          echo "::set-env name=GOPATH::${{ github.workspace }}"
-          echo "::add-path::${{ github.workspace }}/bin"
-=======
           echo "GOPATH=${{ github.workspace }}" >> $GITHUB_ENV
           echo "${{ github.workspace }}/bin" >> $GITHUB_PATH
->>>>>>> b321d358
 
       - name: Build amd64
         env:
