--- conflicted
+++ resolved
@@ -1,15 +1,9 @@
 github.com/beorn7/perks                             v1.0.1
 github.com/BurntSushi/toml                          v0.3.1
 github.com/cespare/xxhash/v2                        v2.1.1
-<<<<<<< HEAD
-github.com/containerd/btrfs                         153935315f4ab9be5bf03650a1341454b05efa5d
-github.com/containerd/cgroups                       0b889c03f102012f1d93a97ddd3ef71cd6f4f510
-github.com/containerd/console                       v1.0.1
-=======
 github.com/containerd/btrfs                         404b9149801e455c8076f615b06dc0abee0a977a
-github.com/containerd/cgroups                       318312a373405e5e91134d8063d04d59768a1bff
+github.com/containerd/cgroups                       318313a373405e5e91134d8063d04d59768a1bff
 github.com/containerd/console                       v1.0.0
->>>>>>> b321d358
 github.com/containerd/continuity                    efbc4488d8fe1bdc16bde3b2d2990d9b3a899165
 github.com/containerd/fifo                          0724c46b320cf96bb172a0550c19a4b1fca4dacb
 github.com/containerd/go-runc                       7016d3ce2328dd2cb1192b2076ebd565c4e8df0c
@@ -63,10 +57,7 @@
 github.com/cilium/ebpf                              1c8d4c9ef7759622653a1d319284a44652333b28
 
 # cri dependencies
-<<<<<<< HEAD
-=======
 github.com/containerd/cri                           adc0b6a578ed6f646bb24c1c639d65b70e14cccc # release/1.4
->>>>>>> b321d358
 github.com/davecgh/go-spew                          v1.1.1
 github.com/docker/spdystream                        449fdfce4d962303d702fec724ef0ad181c92528
 github.com/emicklei/go-restful                      v2.9.5
@@ -85,20 +76,11 @@
 golang.org/x/time                                   555d28b269f0569763d25dbe1a237ae74c6bcc82
 gopkg.in/inf.v0                                     v0.9.1
 gopkg.in/yaml.v2                                    v2.2.8
-<<<<<<< HEAD
-k8s.io/api                                          v0.19.2
-k8s.io/apimachinery                                 v0.19.2
-k8s.io/apiserver                                    v0.19.2
-k8s.io/client-go                                    v0.19.2
-k8s.io/component-base                               v0.19.2
-k8s.io/cri-api                                      v0.19.2
-=======
 k8s.io/api                                          v0.19.4
 k8s.io/apimachinery                                 v0.19.4
 k8s.io/apiserver                                    v0.19.4
 k8s.io/client-go                                    v0.19.4
 k8s.io/cri-api                                      v0.19.4
->>>>>>> b321d358
 k8s.io/klog/v2                                      v2.2.0
 k8s.io/utils                                        d5654de09c73da55eb19ae4ab4f734f7a61747a6
 sigs.k8s.io/structured-merge-diff/v4                v4.0.1
